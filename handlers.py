--- conflicted
+++ resolved
@@ -4,16 +4,10 @@
 import asyncio
 import modal
 from datetime import datetime
-<<<<<<< HEAD
 from tools import reel, story, news
 from writing_tools import write
 from models import Task, User, Story
-import utils
-=======
-from tools import reel, story
-from models import Task
 import eden_utils
->>>>>>> 4ac08acd
 
 handlers = {
     "reel": reel,
@@ -75,7 +69,6 @@
         output = await _execute(
             task.workflow, task.args, task.user
         )
-<<<<<<< HEAD
         print("OUT!!PUT")
         print(output)
         if task.output_type == "string":
@@ -90,12 +83,9 @@
             story.update(output)
             print("WE ARE DONE...")
         else:
-            result = utils.upload_media(output, env=env)
+            result = eden_utils.upload_media(output, env=env)
         print("RESULT")
         print(result)
-=======
-        result = eden_utils.upload_media(output, env=env)
->>>>>>> 4ac08acd
         task_update = {
             "status": "completed", 
             "result": result
