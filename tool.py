"""
from models import Story
story = Story.from_id("66de2dfa5286b9dc656291c1", env="STAGE")
print(story.current)
story.update({"screenplay": {"scenes": "test"}})

import json
from tool import load_tool
t = load_tool("writing_tools/write")
print(json.dumps(t.openai_tool_schema(), indent=2))


import json
from tool import load_tool
t = load_tool("../workflows/workspaces/txt2img/workflows/storydiffusion")
print(json.dumps(t.openai_tool_schema(), indent=2))


"""


import re
import os
import yaml
import json
import random
import asyncio
import modal
from enum import Enum
from datetime import datetime
from typing import Any, Tuple, Dict, List, Optional, Type, Literal
from pydantic import BaseModel, Field, ValidationError, create_model
from pydantic.json_schema import SkipJsonSchema
from instructor.function_calls import openai_schema

<<<<<<< HEAD
from models import Task, Model, User
from models import Story3 as Story
import utils
=======
from models import Task, Model
import eden_utils
>>>>>>> 4ac08acd
import s3

env = os.getenv("ENV", "STAGE")

TYPE_MAPPING = {
    "bool": bool, "string": str, "int": int, "float": float, 
    "image": str, "video": str, "audio": str, "zip": str, "lora": str, 
    "dict": dict
}

class ParameterType(str, Enum):
    BOOL = "bool"
    INT = "int"
    FLOAT = "float"
    STRING = "string"
    IMAGE = "image"
    VIDEO = "video"
    AUDIO = "audio"
    ZIP = "zip"
    LORA = "lora"
    BOOL_ARRAY = "bool[]"
    INT_ARRAY = "int[]"
    FLOAT_ARRAY = "float[]"
    STRING_ARRAY = "string[]"
    IMAGE_ARRAY = "image[]"
    VIDEO_ARRAY = "video[]"
    AUDIO_ARRAY = "audio[]"
    ZIP_ARRAY = "zip[]"
    LORA_ARRAY = "lora[]"
    DICT = "dict"

FILE_TYPES = [
    ParameterType.IMAGE, ParameterType.VIDEO, ParameterType.AUDIO
]

FILE_ARRAY_TYPES = [
    ParameterType.IMAGE_ARRAY, ParameterType.VIDEO_ARRAY, ParameterType.AUDIO_ARRAY
]

ARRAY_TYPES = [
    ParameterType.BOOL_ARRAY, ParameterType.INT_ARRAY, ParameterType.FLOAT_ARRAY, ParameterType.STRING_ARRAY, 
    ParameterType.IMAGE_ARRAY, ParameterType.VIDEO_ARRAY, ParameterType.AUDIO_ARRAY, ParameterType.LORA_ARRAY, ParameterType.ZIP_ARRAY
]


class ToolParameter(BaseModel):
    name: str
    label: str
    description: str = Field(None, description="Human-readable description of what parameter does")
    tip: str = Field(None, description="Additional tips for a user or LLM on how to use this parameter properly")
    type: ParameterType
    keys: Optional[List[Dict[str, Any]]] = Field(None, description="Keys for dict type")
    required: bool = Field(False, description="Indicates if the field is mandatory")
    visible_if: str = Field(None, description="Condition under which parameter is visible to UI")
    hide_from_agent: bool = Field(False, description="Hide from agent/assistant")
    hide_from_ui: bool = Field(False, description="Hide from UI")
    default: Optional[Any] = Field(None, description="Default value")
    minimum: Optional[float] = Field(None, description="Minimum value for int or float type")
    maximum: Optional[float] = Field(None, description="Maximum value for int or float type")
    step: Optional[float] = Field(None, description="Step size for number ranges")
    min_length: Optional[int] = Field(None, description="Minimum length for array type")
    max_length: Optional[int] = Field(None, description="Maximum length for array type")
    choices: Optional[List[Any]] = Field(None, description="Allowed values")


class Tool(BaseModel):
    key: str
    name: str
    description: str = Field(..., description="Human-readable description of what the tool does")
    tip: Optional[str] = Field(None, description="Additional tips for a user or LLM on how to get what they want out of this tool")
    cost_estimate: str = Field(None, description="A formula which estimates the inference cost as a function of the parameters")
    output_type: ParameterType = Field(None, description="Output type from the tool")
    resolutions: Optional[List[str]] = Field(None, description="List of allowed resolution labels")
    gpu: SkipJsonSchema[Optional[str]] = Field("A100", description="Which GPU to use for this tool", exclude=True)
    test_args: SkipJsonSchema[Optional[dict]] = Field({}, description="Test args", exclude=True)
    private: SkipJsonSchema[bool] = Field(False, description="Tool is private from API", exclude=True)
    handler: SkipJsonSchema[str] = Field(False, description="Which type of tool", exclude=True)
    parameters: List[ToolParameter]

    def __init__(self, data, key):
        super().__init__(**data, key=key)

    def get_base_model(self, **kwargs):
        base_model = create_tool_base_model(self)
        return base_model(**kwargs)

    def summary(self, include_params=True, include_requirements=False):
        summary = f'"{self.key}" :: {self.name} - {self.description}.'
        if self.tip:
            summary += f" {self.tip}."
        if include_requirements:
            required_params = [f"{p.label} ({p.type})" for p in self.parameters if p.required]
            if required_params:
                summary += f" Required inputs: {', '.join(required_params)}."
        if include_params:
            summary += f'\n\n{self.parameters_summary()}'
        return summary

    def parameters_summary(self):
        summary = "Parameters\n---"
        for param in self.parameters:
            summary += f"\n{param.name}: {param.label}, {param.description}."
            if param.tip:
                summary += f" {param.tip}."
            requirements = ["Type: " + param.type.name]
            if not param.default:
                requirements.append("Field required")
            if param.choices:
                requirements.append("Allowed choices: " + ", ".join(param.choices))
            if param.minimum or param.maximum:
                requirements.append(f"Range: {param.minimum} to {param.maximum}")
            if param.min_length or param.max_length:
                requirements.append(f"Allowed length: {param.min_length} to {param.max_length}")
            requirements_str = "; ".join(requirements)
            summary += f" ({requirements_str})"
        return summary

    def get_info(self, include_params=True):
        data = {
            "key": self.key,
            "name": self.name,
            "description": self.description,
            "outputType": self.output_type,
            "costEstimate": self.cost_estimate,
            "private": self.private
        } 
        if include_params:
            data["tip"] = self.tip
            data["parameters"] = [p.model_dump(exclude="comfyui") for p in self.parameters]
        return data

    def anthropic_tool_schema(self, remove_hidden_fields=False):
        tool_model = create_tool_base_model(self, remove_hidden_fields=remove_hidden_fields)
        schema = openai_schema(tool_model).anthropic_schema
        schema["input_schema"].pop("description")  # duplicated
        schema = self.expand_schema_for_dicts(schema, provider="anthropic")
        return schema

    def openai_tool_schema(self, remove_hidden_fields=False):
        tool_model = create_tool_base_model(self, remove_hidden_fields=remove_hidden_fields)
        schema = openai_schema(tool_model).openai_schema
        schema = self.expand_schema_for_dicts(schema, provider="openai")
        return {
            "type": "function",
            "function": schema
        }

    # def expand_schema_for_dicts2(self, schema, provider=Literal["openai", "anthropic"]):
    #     for param in self.parameters:
    #         if param.type == ParameterType.DICT:
    #             sub_schema = {
    #                 "type": "object",
    #                 "properties": {
    #                     key['name']: {
    #                         "type": key['type'],
    #                         "title": key['name'],
    #                         "description": key['description']
    #                     } for key in param.keys
    #                 }
    #             }
    #             if provider == "anthropic" and schema['input_schema']['properties'].get(param.name):
    #                 schema['input_schema']['properties'][param.name] = sub_schema
    #             elif provider == "openai" and schema['parameters']['properties'].get(param.name):
    #                 schema['parameters']['properties'][param.name] = sub_schema
    #     return schema

    def expand_schema_for_dicts(self, schema, provider=Literal["openai", "anthropic"]):
        for param in self.parameters:
            if param.type == ParameterType.DICT:
                sub_schema = {
                    "type": "object",
                    "properties": {}
                }
                for key in param.keys:
                    is_list = key['type'].endswith('[]')
                    field_type = key['type'].rstrip('[]')
                    is_dict = field_type == "dict"
                    if is_list:
                        sub_schema["properties"][key['name']] = {
                            "type": "array",
                            "items": {
                                "type": field_type
                            },
                            "minItems": 1,
                            "title": key['name'],
                            "description": key['description']
                        }
                    else:
                        sub_schema["properties"][key['name']] = {
                            "type": key['type'],
                            "title": key['name'],
                            "description": key['description']
                        }
                    # print("sub_schema", sub_schema)             
                if provider == "anthropic" and schema['input_schema']['properties'].get(param.name):
                    schema['input_schema']['properties'][param.name] = sub_schema
                elif provider == "openai" and schema['parameters']['properties'].get(param.name):
                    schema['parameters']['properties'][param.name] = sub_schema
        return schema

    def prepare_args(self, user_args):
        args = {}
        for param in self.parameters:
            key = param.name
            value = None
            if param.default is not None:
                value = param.default
            if user_args.get(key) is not None:
                value = user_args[key]
            if value == "random":
                value = random.randint(param.minimum, param.maximum)
            args[key] = value

        unrecognized_args = set(user_args.keys()) - {param.name for param in self.parameters}
        if unrecognized_args:
            raise ValueError(f"Unrecognized arguments provided: {', '.join(unrecognized_args)}")

        try:
            create_tool_base_model(self)(**args)  # validate args
        except ValidationError as e:
            error_str = get_human_readable_error(e.errors())
            raise ValueError(error_str)

        return args

    def get_user_result(self, result):
        for r in result:
            if "filename" in r:
                filename = r.pop("filename")
                r["url"] = f"{s3.get_root_url(env=env)}/{filename}"
            if "model" in r:
                r["model"] = str(r["model"])
                r.pop("metadata")  # don't need to return model metadata here
        return result
    
    def handle_run(run_function):
        async def wrapper(self, args: Dict, *args_, **kwargs):
            args = self.prepare_args(args)
            result = await run_function(self, args, *args_, **kwargs)
            return self.get_user_result(result)
        return wrapper

    def calculate_cost(self, args):
        if not self.cost_estimate:
            return 0
        cost_formula = re.sub(r'(\w+)\.length', r'len(\1)', self.cost_estimate) # js to py
        cost_estimate = eval(cost_formula, args)
        assert isinstance(cost_estimate, (int, float)), "Cost estimate not a number"
        return cost_estimate

    def handle_submit(submit_function):
        async def wrapper(self, task: Task, *args, **kwargs):
            print("task", task)
            user = User.from_id(task.user, env=env)
            print("user", user)
            task.args = self.prepare_args(task.args)
            task.cost = self.calculate_cost(task.args.copy())
            user.verify_manna_balance(task.cost)
            task.status = "pending"
            task.save()
            handler_id = await submit_function(self, task, *args, **kwargs)
            task.update({"handler_id": handler_id})
            user.spend_manna(task.cost)
            return handler_id
        return wrapper

    def handle_cancel(cancel_function):
        async def wrapper(self, task: Task):
            await cancel_function(self, task)
            user = User.from_id(task.user, env=env)
            user.refund_manna(task.cost or 0)
            task.status = "cancelled"
            task.save()
        return wrapper

    async def async_submit_and_run(self, task: Task):
        await self.async_submit(task)
        result = await self.async_process(task)
        return result 

    def run(self, args: Dict):
        return asyncio.run(self.async_run(args))

    def submit(self, task: Task):
        return asyncio.run(self.async_submit(task))

    def submit_and_run(self, task: Task):
        return asyncio.run(self.async_submit_and_run(task))
    
    def cancel(self, task: Task):
        return asyncio.run(self.async_cancel(task))


class MongoTool(Tool):
    object_type: str

    @Tool.handle_run
    async def async_run(self, args: Dict):
        object_types = {"Story": Story}
        document_id = args.pop("id")
        print("document_id!!", document_id)
        if document_id:
            # print(" ----> OLD!!!")
            document = object_types[self.object_type].from_id(document_id, env=env)
        else:
            # print(" ----> NEW!!!")
            document = object_types[self.object_type](env=env)
        # print("document!!", document)
        # print("args!!", args)
        # remove all null, empty, or none values
        args = {k: v for k, v in args.items() if v is not None}
        document.update_current(args)
        result = {"document_id": str(document.id)}
        # print("result!!", result)
        return result

    @Tool.handle_submit
    async def async_submit(self, task: Task):
        args = task.args
        return "ok"
    
    async def async_process(self, task: Task):
        # if not task.handler_id:
        #     task.reload()
        # fc = modal.functions.FunctionCall.from_id(task.handler_id)
        # await fc.get.aio()
        # task.reload()
        # print("THE RETURN RESULT 22")
        # print(task.result)
        return "ok"
        #return self.get_user_result(task.result)

    @Tool.handle_cancel
    async def async_cancel(self, task: Task):
        #fc = modal.functions.FunctionCall.from_id(task.handler_id)
        #await fc.cancel.aio()
        pass



class ModalTool(Tool):
    @Tool.handle_run
    async def async_run(self, args: Dict):
        func = modal.Function.lookup("handlers", "run")
        result = await func.remote.aio(self.key, args)
        return result

    @Tool.handle_submit
    async def async_submit(self, task: Task):
        func = modal.Function.lookup("handlers", "submit")
        job = func.spawn(str(task.id), env=env)
        return job.object_id
    
    async def async_process(self, task: Task):
        if not task.handler_id:
            task.reload()
        fc = modal.functions.FunctionCall.from_id(task.handler_id)
        await fc.get.aio()
        task.reload()
        return self.get_user_result(task.result)

    @Tool.handle_cancel
    async def async_cancel(self, task: Task):
        fc = modal.functions.FunctionCall.from_id(task.handler_id)
        await fc.cancel.aio()


class ComfyUIInfo(BaseModel):
    node_id: int
    field: str
    subfield: str
    preprocessing: Optional[str] = None

class ComfyUIParameter(ToolParameter):
    comfyui: Optional[ComfyUIInfo] = Field(None)

class ComfyUITool(Tool):
    parameters: List[ComfyUIParameter]
    comfyui_output_node_id: Optional[int] = Field(None, description="ComfyUI node ID of output media")
    env: str

    def __init__(self, data, key):
        super().__init__(data, key)

    @Tool.handle_run
    async def async_run(self, args: Dict):
        #cls = modal.Cls.lookup(f"comfyui-{self.env}", "ComfyUI")
        #return await cls().run.remote.aio(self.key, args)
        func = modal.Function.lookup(f"comfyui-{self.env}", "ComfyUI.run")
        return await func.remote.aio(self.key, args, env=env)
        
    @Tool.handle_submit
    async def async_submit(self, task: Task):
        #cls = modal.Cls.lookup(f"comfyui-{self.env}", "ComfyUI")
        #job = await cls().run_task.spawn.aio(str(task.id), env=env)
        func = modal.Function.lookup(f"comfyui-{self.env}", "ComfyUI.run_task")
        job = await func.spawn.aio(str(task.id), env=env)
        return job.object_id
    
    async def async_process(self, task: Task):
        if not task.handler_id:
            task.reload()
        fc = modal.functions.FunctionCall.from_id(task.handler_id)
        await fc.get.aio()
        task.reload()
        return self.get_user_result(task.result)

    @Tool.handle_cancel
    async def async_cancel(self, task: Task):
        fc = modal.functions.FunctionCall.from_id(task.handler_id)
        await fc.cancel.aio()


class ReplicateTool(Tool):
    model: str
    output_handler: str = "normal"

    @Tool.handle_run
    async def async_run(self, args: Dict):
        args = self._format_args_for_replicate(args)
        prediction = self._create_prediction(args, webhook=False)        
        prediction.wait()
        if self.output_handler == "eden":
            output = [prediction.output[-1]["files"][0]]
        elif self.output_handler == "trainer":
            output = [prediction.output[-1]["thumbnails"][0]]
        else:
            output = prediction.output if isinstance(prediction.output, list) else [prediction.output]
            output = [url for url in output]
        result = eden_utils.upload_media(output, env=env)
        return result

    @Tool.handle_submit
    async def async_submit(self, task: Task, webhook: bool = True):
        args = self._format_args_for_replicate(task.args)
        prediction = self._create_prediction(args, webhook=webhook)
        return prediction.id

    async def async_process(self, task: Task):
        if not task.handler_id:
            task.reload()
        import replicate
        prediction = await replicate.predictions.async_get(task.handler_id)
        status = "starting"
        while True: 
            if prediction.status != status:
                status = prediction.status
                result = replicate_update_task(
                    task,
                    status, 
                    prediction.error, 
                    prediction.output, 
                    self.output_handler
                )
                if result["status"] in ["error", "cancelled", "completed"]:
                    return self.get_user_result(result["result"])
            await asyncio.sleep(0.5)
            prediction.reload()

    async def async_submit_and_run(self, task: Task):
        await self.async_submit(task, webhook=False)
        result = await self.async_process(task)
        return result

    @Tool.handle_cancel
    async def async_cancel(self, task: Task):
        import replicate
        try:
            prediction = replicate.predictions.get(task.handler_id)
            prediction.cancel()
        except Exception as e:
            print("Replicate cancel error, probably task is timed out or already finished", e)

    def _format_args_for_replicate(self, args):
        new_args = args.copy()
        new_args = {k: v for k, v in new_args.items() if v is not None}
        for param in self.parameters:
            if param.type in ARRAY_TYPES:
                new_args[param.name] = "|".join([str(p) for p in args[param.name]])
        return new_args

    def _get_webhook_url(self):
        env = "tools" if os.getenv("ENV") == "PROD" else "tools-dev"
        dev = "-dev" if os.getenv("ENV") == "STAGE" and os.getenv("MODAL_SERVE") == "1" else ""
        webhook_url = f"https://edenartlab--{env}-fastapi-app{dev}.modal.run/update"
        return webhook_url
    
    def _create_prediction(self, args: dict, webhook=True):
        import replicate
        user, model = self.model.split('/', 1)
        model, version = model.split(':', 1)
        webhook_url = self._get_webhook_url() if webhook else None
        webhook_events_filter = ["start", "completed"] if webhook else None

        if version == "deployment":
            deployment = replicate.deployments.get(f"{user}/{model}")
            prediction = deployment.predictions.create(
                input=args,
                webhook=webhook_url,
                webhook_events_filter=webhook_events_filter
            )
        else:
            model = replicate.models.get(f"{user}/{model}")
            version = model.versions.get(version)
            prediction = replicate.predictions.create(
                version=version,
                input=args,
                webhook=webhook_url,
                webhook_events_filter=webhook_events_filter
            )
        return prediction


def replicate_update_task(task: Task, status, error, output, output_handler):
    if status == "failed":
        task.status = "error"
        task.error = error
        task.save()
        user = User.from_id(task.user, env=env)
        user.refund_manna(task.cost or 0)
        return {"status": "error", "error": error}
    
    elif status == "canceled":
        task.status = "cancelled"
        task.save()
        user = User.from_id(task.user, env=env)
        user.refund_manna(task.cost or 0)
        return {"status": "cancelled"}
    
    elif status == "processing":
        task.performance["waitTime"] = (datetime.utcnow() - task.createdAt).total_seconds()
        task.status = "running"
        task.save()
        return {"status": "running"}
    
    elif status == "succeeded":
        if output_handler == "normal":
            output = output if isinstance(output, list) else [output]
            result = eden_utils.upload_media(output, env=env)
        
        elif output_handler in ["trainer", "eden"]:
            result = replicate_process_eden(output)

            if output_handler == "trainer":
                filename = result[0]["filename"]
                thumbnail = result[0]["thumbnail"]
                url = f"{s3.get_root_url(env=env)}/{filename}"
                model = Model(
                    name=task.args["name"],
                    user=task.user,
                    args=task.args,
                    task=task.id,
                    checkpoint=url, 
                    thumbnail=thumbnail,
                    env=env
                )
                model.save()
                result[0]["model"] = model.id
        
        run_time = (datetime.utcnow() - task.createdAt).total_seconds()
        if task.performance.get("waitTime"):
            run_time -= task.performance["waitTime"]
        task.performance["runTime"] = run_time
        
        task.status = "completed"
        task.result = result
        task.save()

        return {
            "status": "completed", 
            "result": result
        }


def replicate_process_eden(output):
    output = output[-1]
    if not output or "files" not in output:
        raise Exception("No output found")         

    results = []
    
    for file, thumb in zip(output["files"], output["thumbnails"]):
        file_url, _ = s3.upload_file_from_url(file, env=env)
        filename = file_url.split("/")[-1]
        metadata = output.get("attributes")
        media_attributes, thumbnail = eden_utils.get_media_attributes(file_url)

        result = {
            "filename": filename,
            "metadata": metadata,
            "mediaAttributes": media_attributes
        }

        thumbnail = thumbnail or thumb or None
        if thumbnail:
            thumbnail_url, _ = s3.upload_file_from_url(thumbnail, file_type='.webp', env=env)
            result["thumbnail"] = thumbnail_url

        results.append(result)

    return results
    

def create_tool_base_model(tool: Tool, remove_hidden_fields=False):
    fields = {
        param.name: get_field_type_and_kwargs(param, remove_hidden_fields=remove_hidden_fields)
        for param in tool.parameters
    }
    ToolBaseModel = create_model(tool.key, **fields)
    ToolBaseModel.__doc__ = f'{tool.description}. {tool.tip}.'
    return ToolBaseModel


def get_field_type_and_kwargs(
    param: ToolParameter,
    remove_hidden_fields: bool = False
) -> Tuple[Type, Dict[str, Any]]:
    field_kwargs = {
        'description': param.description,
    }

    is_list = param.type.endswith('[]')
    field_type = TYPE_MAPPING[param.type.rstrip('[]')]
    
    if is_list:
        field_type = List[field_type]
        if param.min_length is not None:
            field_kwargs['min_items'] = param.min_length
        if param.max_length is not None:
            field_kwargs['max_items'] = param.max_length

    default = param.default
    if default == 'random':
        assert not param.minimum or not param.maximum, \
            "If default is random, minimum and maximum must be specified"
        field_kwargs['default_factory'] = lambda min_val=param.minimum, max_val=param.maximum: random.randint(min_val, max_val)
    elif default is not None:
        field_kwargs['default_factory'] = lambda: default
    else:
        if param.required:
            field_kwargs['default'] = ...
        else:
            field_type = Optional[field_type]
            field_kwargs['default'] = None

    if param.minimum is not None:
        field_kwargs['ge'] = param.minimum
    if param.maximum is not None:
        field_kwargs['le'] = param.maximum
    if param.choices is not None:
        field_kwargs['choices'] = param.choices
        field_type = Literal[*param.choices]

    if remove_hidden_fields and param.hide_from_agent:
        field_type = SkipJsonSchema[field_type]
    
    return (field_type, Field(**field_kwargs))


def load_tool(tool_path: str, name: str = None) -> Tool:
    api_path = f"{tool_path}/api.yaml"
    if not os.path.exists(api_path):
        raise ValueError(f"Tool {name} not found at {api_path}")
    if name is None:
        name = os.path.relpath(tool_path, start=os.path.dirname(tool_path))
    try:
        data = yaml.safe_load(open(api_path, "r"))
        data['cost_estimate'] = str(data['cost_estimate'])
    except yaml.YAMLError as e:
        raise ValueError(f"Error loading {api_path}: {e}")
    if data['handler'] == 'comfyui':
        data["env"] = tool_path.split("/")[-3]
        tool = ComfyUITool(data, key=name) 
    elif data['handler'] == 'mongo':
        tool = MongoTool(data, key=name)
    elif data['handler'] == 'replicate':
        tool = ReplicateTool(data, key=name)
    else:
        tool = ModalTool(data, key=name)
    tool.test_args = json.loads(open(f"{tool_path}/test.json", "r").read())
    return tool


def get_tools(tools_folder: str):
    required_files = {'api.yaml', 'test.json'}
    tools = {}
    for root, dirs, files in os.walk(tools_folder):
        name = os.path.relpath(root, start=tools_folder)
        if "." in name or not required_files <= set(files):
            continue
        tools[name] = load_tool(os.path.join(tools_folder, name), name)
    return tools


def get_comfyui_tools(envs_dir: str):
    return {
        k: v for env in os.listdir(envs_dir) 
        for k, v in get_tools(f"{envs_dir}/{env}/workflows").items()
    }


def get_tools_summary(tools: List[Tool], include_params=False, include_requirements=False):    
    tools_summary = ""
    for tool in tools.values():
        tools_summary += f"{tool.summary(include_params=include_params, include_requirements=include_requirements)}\n"
    return tools_summary


def get_human_readable_error(error_list):
    errors = []
    for error in error_list:
        field = error['loc'][0]
        error_type = error['type']
        if error_type == 'string_type':
            errors.append(f"{field} is missing")
        elif error_type == 'list_type':
            msg = error['msg']
            errors.append(f"{field}: {msg}")
        elif error_type == 'literal_error':
            expected_values = error['ctx']['expected']
            errors.append(f"{field} must be one of {expected_values}")
        elif error_type == 'less_than_equal':
            max_value = error['ctx']['le']
            errors.append(f"{field} must be <= {max_value}")
        elif error_type == 'greater_than_equal':
            min_value = error['ctx']['ge']
            errors.append(f"{field} must be >= {min_value}")
        elif error_type == 'value_error.any_str.min_length':
            min_length = error['ctx']['limit_value']
            errors.append(f"{field} must have at least {min_length} characters")
        elif error_type == 'value_error.any_str.max_length':
            max_length = error['ctx']['limit_value']
            errors.append(f"{field} must have at most {max_length} characters")
        elif error_type == 'enum':
            choices = ", ".join(error['ctx']['enum_values'])
            errors.append(f"{field} must be one of [{choices}]")
        elif error_type == 'type_error.integer':
            errors.append(f"{field} must be an integer")
        elif error_type == 'type_error.float':
            errors.append(f"{field} must be a float")
        elif error_type == 'type_error.boolean':
            errors.append(f"{field} must be a boolean")
        elif error_type == 'type_error.list':
            errors.append(f"{field} must be a list")
        elif error_type == 'type_error.none.not_allowed':
            errors.append(f"{field} cannot be None")
    error_str = ", ".join(errors)
    error_str = f"Invalid args: {error_str}"
    return error_str<|MERGE_RESOLUTION|>--- conflicted
+++ resolved
@@ -33,14 +33,9 @@
 from pydantic.json_schema import SkipJsonSchema
 from instructor.function_calls import openai_schema
 
-<<<<<<< HEAD
 from models import Task, Model, User
 from models import Story3 as Story
-import utils
-=======
-from models import Task, Model
 import eden_utils
->>>>>>> 4ac08acd
 import s3
 
 env = os.getenv("ENV", "STAGE")
