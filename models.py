--- conflicted
+++ resolved
@@ -51,7 +51,6 @@
             # slug already assigned
             return
         name = self.name.lower().replace(" ", "-")
-<<<<<<< HEAD
         collection = get_collection(self.get_collection_name(), env=self.env)
         existing_docs = list(collection.find({"name": self.name, "user": self.user}))
         versions = [int(doc.get('slug', '').split('/')[-1][1:]) for doc in existing_docs if doc.get('slug')]
@@ -60,13 +59,6 @@
         username = users.find_one({"_id": self.user})["username"]
         # username = self.users.find_one({"_id": self.user})["username"]
         self.slug = f"{username}/{name}/v{new_version}"
-=======
-        username = self.users.find_one({"_id": self.user})["username"]
-        existing_docs = list(self.collection.find({"slug": {"$regex": f"^{username}/{name}/v"}}))
-        versions = [int(doc['slug'].split('/')[-1][1:]) for doc in existing_docs if doc.get('slug')]
-        version = max(versions or [0]) + 1
-        self.slug = f"{username}/{name}/v{version}"
->>>>>>> abd66b1f
 
     def save(self, upsert_query=None):
         self._make_slug()
@@ -77,11 +69,7 @@
         super().update(**kwargs)
 
 
-<<<<<<< HEAD
 class Task(MongoModel):
-=======
-class Task(MongoBaseModel):
->>>>>>> abd66b1f
     workflow: str
     parent_tool: Optional[str] = None
     output_type: str
@@ -306,9 +294,5 @@
         if amount == 0:
             return
         # todo: make it refund to subscription balance first
-<<<<<<< HEAD
         mannas = get_collection("mannas", env=self.env)
         mannas.update_one({"user": self.id}, {"$inc": {"balance": amount}})
-=======
-        self.mannas.update_one({"user": self.id}, {"$inc": {"balance": amount}})
->>>>>>> abd66b1f
