--- conflicted
+++ resolved
@@ -3,21 +3,13 @@
 tip: This will create a LoRA model from a base Flux-dev which captures and integrates the style, human face, or object represented in the training data.
 output_type: lora
 status: prod
-<<<<<<< HEAD
 cost_estimate: 0.5 * max_train_steps
-=======
-cost_estimate: 0.05 * max_train_steps
->>>>>>> abd66b1f
 handler: gcp
 gcr_image_uri: gcr.io/eden-training-435413/flux-trainer:latest
 machine_type: a2-highgpu-1g
 base_model: flux_dev
 thumbnail: app/LoRA-trainer-flux-dev.png
 gpu: A100
-<<<<<<< HEAD
-=======
-status: prod
->>>>>>> abd66b1f
 parameters:
 - name: name
   label: Name
