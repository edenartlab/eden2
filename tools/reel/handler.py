import sys
sys.path.append("../..")

# sys.path.append("../../..")
from tools.media_utils.video_concat.handler import video_concat


import math
import asyncio
from io import BytesIO
from pydub import AudioSegment
from pydub.utils import ratio_to_db
from pydantic import BaseModel, Field
from openai import OpenAI
from typing import List, Optional, Literal
import requests
import instructor

import s3
import voice
import tool
import eden_utils


client = instructor.from_openai(OpenAI())


class Character(BaseModel):
    name: str = Field(..., description="The name of the character")
    description: str = Field(..., description="A short description of the character")


def extract_characters(prompt: str):
    characters = client.chat.completions.create(
        model="gpt-4o-2024-08-06",
        response_model=Optional[List[Character]],
        messages=[
            {
                "role": "system",
                "content": "Extract and resolve a list of characters/actors/people from the following story premise. Do not include inanimate objects, places, or concepts. Only named or nameable characters.",
            },
            {
                "role": "user",
                "content": prompt,
            },
        ],
    )    
    return characters or []
    

def prompt_variations(prompt: str, n: int):
    class PromptVariations(BaseModel):
        prompts: List[str] = Field(..., description="A unique variation of the original prompt")

    user_message = f"You are given the following prompt for a short-form video: {prompt}. Generate EXACTLY {n} variations of this prompt. Don't get too fancy or creative, just state the same thing in different ways, using synonyms or different phrase constructions."
    prompts = client.chat.completions.create(
        model="gpt-4o-2024-08-06",
        response_model=PromptVariations,
        messages=[
            {
                "role": "system",
                "content": "You are a helpful assistant who generates variations of a prompt for a short-form video.",
            },
            {
                "role": "user",
                "content": user_message,
            },
        ],
    )
    print("PROMPTS", prompts)
    return prompts.prompts



def write_reel(
    prompt: str, 
    characters: List[Character],
    narration: str,
    music: bool,
    music_prompt: str
):
    
    if characters or narration:
        names = [c.name for c in characters]
        speaker_type, speaker_description = Literal[*names], "Name of the speaker, if any voiceover."
        speech_type, speech_description = str, "If there is a voiceover, the text of the speech."
    else:
        speaker_type, speaker_description = Optional[None], "Leave this blank since there are no speakers."
        speech_type, speech_description = Optional[None], "Leave this blank since there are no speakers."

    if music:
        music_type, music_description = str, "A short and concise 1-sentence description of the music for the reel, structured as a prompt. Use descriptive words to convey the mood and genre of the music."
    else:
        music_type, music_description = Optional[None], "Leave this blank since there is no music."
    
    class Reel(BaseModel):
        image_prompt: str = Field(..., description="A short and concise 1-sentence description of the visual content for the reel, structured as a prompt, focusing on visual elements and action, not plot or dialogue")
        music_prompt: music_type = Field(..., description=music_description)
        speaker: speaker_type = Field(..., description=speaker_description)
        speech: speech_type = Field(..., description=speech_description)

    system_prompt = f"""You are a critically acclaimed screenwriter who writes incredibly captivating and original short-length single-scene reels of less than 1 minute in length which regularly go viral on Instagram, TikTok, Netflix, and YouTube.
    
    Users will prompt you with a premise or synopsis for a reel, as well as optionally a cast of characters, including their names and biographies.
    
    You will then write a script for a reel based on the information provided.
    
    Do not include an introduction or restatement of the prompt, just go straight into the reel itself."""

    reel = client.chat.completions.create(
        model="gpt-4o-2024-08-06",
        response_model=Reel,
        messages=[
            {"role": "system", "content": system_prompt},
            {"role": "user", "content": prompt}
        ],
    )

    # override music prompt if provided by user
    if music and music_prompt:
        reel.music_prompt = music_prompt

    if narration:
        reel.speech = narration

    return reel
    

async def reel(args: dict, user: str = None, env: str = None):
    try:
    # if 1:

        prompt = args.get("prompt")
        music = args.get("use_music")
        music_prompt = (args.get("music_prompt") or "").strip()
        
        narrator = args.get("use_narrator")
        narration = (args.get("narration") or "").strip() if narrator else ""
        narration = narration[:600]
        if narration: # remove everything after the last space
            last_space_idx = narration.rindex(" ")
            narration = narration[:last_space_idx]
        
        min_duration = args.get("min_duration")
        
        # resolution = args.get("resolution", "none")
        # width = args.get("width", None)
        # height = args.get("width", None)

        # print("resolution", resolution)
        # print("width", width)
        # print("height", height)
        

        orientation = args.get("orientation")
        if orientation == "landscape":
            width = 1280
            height = 768
        else:
            width = 768
            height = 1280

        
        speech_boost = 5

        if not min_duration:
            raise Exception("min_duration is required")

        print("ALL ARGS ARE", args)
        
        characters = extract_characters(prompt)

        if narrator:
            characters.append(Character(name="narrator", description="The narrator of the reel is a voiceover artist who provides some narration for the reel"))
        
        print("characters :: ", characters)

        voices = {
            c.name: voice.select_random_voice(c.description) 
            for c in characters
        }

        story = write_reel(prompt, characters, narration, music, music_prompt)

        print("story", story)
        
        duration = min_duration

        print("characters", characters)
        print("voices", voices)
        print("story", story)

        metadata = {
            "reel": story.model_dump(),
            "characters": [c.model_dump() for c in characters],
        }

        print("metadata", metadata)

        speech_audio = None
        music_audio = None
        print("NEXT")
        # generate speech
        if story.speech:
            speech_audio = voice.run(
                text=story.speech,
                voice_id=voices[story.speaker]
            )
            print("generated speech", story.speech)
            speech_audio = AudioSegment.from_file(BytesIO(speech_audio))
            silence1 = AudioSegment.silent(duration=2000)
            silence2 = AudioSegment.silent(duration=3000)
            speech_audio = silence1 + speech_audio + silence2
            duration = max(duration, len(speech_audio) / 1000)
            metadata["speech"], _ = s3.upload_audio_segment(speech_audio)
            
        # generate music
        if music and story.music_prompt:
<<<<<<< HEAD
            audiocraft = tool.Tool.from_dir("tools/audiocraft")
            music = await audiocraft.async_run({
                "text_input": story.music_prompt,
                "model_name": "facebook/musicgen-large",
                "duration_seconds": int(duration)
=======
            musicgen = tool.load_tool("tools/musicgen")
            music = await musicgen.async_run({
                "prompt": story.music_prompt,
                "duration": int(duration)
>>>>>>> abd66b1f
            })
            print("THE MUSIC IS DONE!")
            print(music)
            print("generated music", story.music_prompt)
            music_bytes = requests.get(music[0]['url']).content
            music_audio = AudioSegment.from_file(BytesIO(music_bytes))
            metadata["music"], _ = s3.upload_audio_segment(music_audio)

        # mix audio
        audio = None
        if speech_audio and music_audio:
            diff_db = ratio_to_db(speech_audio.rms / music_audio.rms)
            music_audio = music_audio + diff_db
            speech_audio = speech_audio + speech_boost
            audio = music_audio.overlay(speech_audio)        
        elif speech_audio:
            audio = speech_audio
        elif music_audio:
            audio = music_audio
        
        print("THE AUDIO IS DONE!")
        print(audio)




        print("MAKE THE VIDEO!")
<<<<<<< HEAD
        txt2vid = tool.Tool.from_dir("../workflows/workspaces/video/workflows/txt2vid")
        video = await txt2vid.async_run({
=======
        
        flux_args = {
>>>>>>> abd66b1f
            "prompt": story.image_prompt,
            "width": width,
            "height": height
        }        
        print("flux_args", flux_args)
        use_lora = args.get("use_lora", False)
        if use_lora:
            lora = args.get("lora")
            lora_strength = args.get("lora_strength")
            flux_args.update({
                "use_lora": True,
                "lora": lora,
                "lora_strength": lora_strength
            })

        print("flux_args", flux_args)


        num_clips = math.ceil(duration / 10)
        print("num_clips", num_clips)

        flux_args = [flux_args.copy()] * num_clips

        if num_clips > 1:
            prompts = prompt_variations(prompt, num_clips)        
            print("ORIGINAL PROMPT", prompt)
            print("-----")
            print("PROMPT VARIATIONS")
            for p, new_prompt in enumerate(prompts):
                print(p)
                print("-----")
                flux_args[p]["prompt"] = new_prompt
            

        txt2img = tool.load_tool("../workflows/workspaces/flux/workflows/flux_dev")
        images = []
        for i in range(num_clips):
            print("i", i)
            image = await txt2img.async_run(flux_args[i])
            print("THE IMAGE IS DONE!")
            print(image)
            output_url = image[0]["url"]
            images.append(output_url)

        print("run runway")
        runway = tool.load_tool("tools/runway")

        videos = []
        dur = 10
        for i in range(num_clips):
            if i == num_clips - 1 and duration % 10 < 5:
                dur = 5
            print("video", i)
            video = await runway.async_run({
                "prompt_image": images[i],
                "prompt_text": story.image_prompt,
                "duration": str(dur),
                "ratio": "16:9" if orientation == "landscape" else "9:16"
            })
            print("video is done", i)
            print(video)
            videos.append(video[0])

        print("videos", videos)

        # download videos
        # videos = [eden_utils.get_file_handler(".mp4", v) for v in videos]

        video = await video_concat({"videos": videos}, env=env)
        print("video", video)
        video = video[0]


        # txt2vid = tool.load_tool("../workflows/workspaces/video/workflows/txt2vid")
        # video = await txt2vid.async_run({
        #     "prompt": story.image_prompt,
        #     "n_frames": 128,
        #     "width": width,
        #     "height": height
        # })
        print("THE VIDEO IS DONE!")
        print(video)
        # output_url = video[0]["url"]
        # video = "output.mp4"

        # print("txt2vid", output_url)

        if audio:
            buffer = BytesIO()
            audio.export(buffer, format="mp3")
            output = eden_utils.make_audiovideo_clip(video, buffer)
            output_url, _ = s3.upload_file(output)

        print("output_url", output_url)
        print("metadata", metadata)

        return [output_url]


    except asyncio.CancelledError as e:
        print("asyncio CancelledError")
        print(e)
    except Exception as e:
        print("normal error")
        print(e)
        <|MERGE_RESOLUTION|>--- conflicted
+++ resolved
@@ -216,18 +216,11 @@
             
         # generate music
         if music and story.music_prompt:
-<<<<<<< HEAD
             audiocraft = tool.Tool.from_dir("tools/audiocraft")
             music = await audiocraft.async_run({
                 "text_input": story.music_prompt,
                 "model_name": "facebook/musicgen-large",
                 "duration_seconds": int(duration)
-=======
-            musicgen = tool.load_tool("tools/musicgen")
-            music = await musicgen.async_run({
-                "prompt": story.music_prompt,
-                "duration": int(duration)
->>>>>>> abd66b1f
             })
             print("THE MUSIC IS DONE!")
             print(music)
@@ -255,13 +248,8 @@
 
 
         print("MAKE THE VIDEO!")
-<<<<<<< HEAD
         txt2vid = tool.Tool.from_dir("../workflows/workspaces/video/workflows/txt2vid")
         video = await txt2vid.async_run({
-=======
-        
-        flux_args = {
->>>>>>> abd66b1f
             "prompt": story.image_prompt,
             "width": width,
             "height": height
