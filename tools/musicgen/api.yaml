name: Musicgen
description: Generate music from text prompt
<<<<<<< HEAD
=======
thumbnail: app/audio-opt.mp4
output_type: audio
status: prod
>>>>>>> abd66b1f
cost_estimate: 0.1 * duration
output_type: audio
handler: replicate
output_handler: normal
model: meta/musicgen
version: 671ac645ce5e552cc63a54a2bbff63fcf798043055d2dac5fc9e36a837eedcfb
parameters:
- name: prompt
  label: Prompt
  description: Description of the type of music you want to generate
  type: string
  required: true
- name: model_version
  label: Audio model
  description: Model to generate audio with
  type: string
  choices: ["stereo-melody-large", "stereo-large", "melody-large", "large"]
  default: "stereo-melody-large"
- name: duration
  label: Duration
  description: Duration in seconds
  type: int
  default: 10
  minimum: 1
  maximum: 300
  step: 1
- name: input_audio
  label: Duration
  description: An audio file that will influence the generated music. If `continuation` is `True`, the generated music will be a continuation of the audio file. Otherwise, the generated music will mimic the audio file's melody.
  type: audio
- name: continuation
  label: Continue input_audio
  description: If true, the generated music will be a continuation of the input_audio. Otherwise, the generated music will mimic the input_audio's melody.
  type: bool
  default: false
  visible_if: input_audio
- name: temperature
  label: Temperature
  description: Controls the 'conservativeness' of the sampling process. Higher temperature means more diversity.
  type: float
  default: 1.0
  minimum: 0
  maximum: 1.0
  step: 0.01
- name: classifier_free_guidance
  label: Classifier free guidance
  description: Increases the influence of inputs on the output. Higher values produce lower-varience outputs that adhere more closely to inputs.
  type: float
  default: 3.0
  minimum: 0
  maximum: 10
  step: 0.1
- name: seed
  label: Seed
  description: Set random seed for reproducibility. If blank, will be set to a random value.
  type: int
  default: random
  minimum: 0
  maximum: 2147483647
- name: output_format
  label: Output format
  description: Output audio format
  type: string
  choices: [mp3, wav]
  default: "mp3"
<|MERGE_RESOLUTION|>--- conflicted
+++ resolved
@@ -1,11 +1,8 @@
 name: Musicgen
 description: Generate music from text prompt
-<<<<<<< HEAD
-=======
 thumbnail: app/audio-opt.mp4
 output_type: audio
 status: prod
->>>>>>> abd66b1f
 cost_estimate: 0.1 * duration
 output_type: audio
 handler: replicate
