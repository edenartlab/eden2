--- conflicted
+++ resolved
@@ -95,18 +95,11 @@
             metadata = param.json_schema_extra or {}
             is_array = metadata.get('is_array')
             alias = metadata.get('alias')
-<<<<<<< HEAD
             if key in new_args:
                 if is_array:
                     new_args[key] = "|".join([str(p) for p in args[key]])
                 if alias:
                     new_args[alias] = new_args.pop(key)
-=======
-            if is_array and isinstance(args[key], list):
-                new_args[key] = "|".join([str(p) for p in args[key]])
-            if alias and key in new_args:
-                new_args[alias] = new_args.pop(key)
->>>>>>> eb08b45c
         return new_args
 
     def _create_prediction(self, args: dict, webhook=True):
