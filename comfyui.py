import asyncio
import modal
<<<<<<< HEAD
from datetime import datetime

from models import Task, User
from tools import handlers
=======
import shutil
import urllib
import tarfile
import pathlib
import tempfile
import subprocess
import copy

from models import Task, User
from mongo import mongo_client, get_collection
import tool
import eden_utils

GPUs = {
    "A100": modal.gpu.A100(),
    "A100-80GB": modal.gpu.A100(size="80GB")
}

if not os.getenv("WORKSPACE"):
    raise Exception("No workspace selected")

workspace_name = os.getenv("WORKSPACE")
app_name = f"comfyui-{workspace_name}"
test_workflows = os.getenv("WORKFLOWS")
root_workflows_folder = "private_workflows" if os.getenv("PRIVATE") else "workflows"
test_all = True if os.getenv("TEST_ALL") else False

def install_comfyui():
    snapshot = json.load(open("/root/workspace/snapshot.json", 'r'))
    comfyui_commit_sha = snapshot["comfyui"]
    subprocess.run(["git", "init", "."], check=True)
    subprocess.run(["git", "remote", "add", "--fetch", "origin", "https://github.com/comfyanonymous/ComfyUI"], check=True)
    subprocess.run(["git", "checkout", comfyui_commit_sha], check=True)
    subprocess.run(["pip", "install", "xformers!=0.0.18", "-r", "requirements.txt", "--extra-index-url", "https://download.pytorch.org/whl/cu121"], check=True)


def install_custom_nodes():
    snapshot = json.load(open("/root/workspace/snapshot.json", 'r'))
    custom_nodes = snapshot["git_custom_nodes"]
    for url, node in custom_nodes.items():
        print(f"Installing custom node {url} with hash {hash}")
        install_custom_node_with_retries(url, node['hash'])
    post_install_commands = snapshot.get("post_install_commands", [])
    for cmd in post_install_commands:
        os.system(cmd)


def install_custom_node_with_retries(url, hash, max_retries=3): 
    for attempt in range(max_retries + 1):
        try:
            install_custom_node(url, hash)
            return
        except Exception as e:
            if attempt < max_retries:
                print(f"Attempt {attempt + 1} failed because: {e}. Retrying...")
                time.sleep(5)
            else:
                print(f"All attempts failed. Error: {e}")
                raise

def install_custom_node(url, hash):
    repo_name = url.split("/")[-1].split(".")[0]
    repo_path = f"custom_nodes/{repo_name}"
    if os.path.exists(repo_path):
        return
    repo = git.Repo.clone_from(url, repo_path)
    repo.submodule_update(recursive=True)    
    repo.git.checkout(hash)
    for root, _, files in os.walk(repo_path):
        for file in files:
            if file.startswith("requirements") and file.endswith((".txt", ".pip")):
                try:
                    requirements_path = os.path.join(root, file)
                    if "with-cupy" in requirements_path: # hack for ComfyUI-Frame-Interpolation, don't use CuPy
                        continue
                    subprocess.run(["pip", "install", "-r", requirements_path], check=True)
                except Exception as e:
                    print(f"Error installing requirements: {e}")

def download_files():
    downloads = json.load(open("/root/workspace/downloads.json", 'r'))
    for path, url in downloads.items():
        comfy_path = pathlib.Path("/root") / path
        vol_path = pathlib.Path("/data") / path
        if vol_path.is_file():
            print(f"Skipping download, getting {path} from cache")
        else:
            print(f"Downloading {url} to {vol_path}")
            vol_path.parent.mkdir(parents=True, exist_ok=True)
            eden_utils.download_file(url, vol_path)
            downloads_vol.commit()
        try:
            comfy_path.parent.mkdir(parents=True, exist_ok=True)
            comfy_path.symlink_to(vol_path)
        except Exception as e:
            raise Exception(f"Error linking {comfy_path} to {vol_path}: {e}")
        if not pathlib.Path(comfy_path).exists():
            raise Exception(f"No file found at {comfy_path}")


image = (
    modal.Image.debian_slim(python_version="3.11")
    .env({"COMFYUI_PATH": "/root", "COMFYUI_MODEL_PATH": "/root/models"}) 
    .env({"TEST_ALL": os.getenv("TEST_ALL")})
    .apt_install("git", "git-lfs", "libgl1-mesa-glx", "libglib2.0-0", "libmagic1", "ffmpeg")
    .pip_install(
        "httpx", "tqdm", "websocket-client", "gitpython", "boto3", "omegaconf",
        "requests", "Pillow", "fastapi==0.103.1", "python-magic", "replicate", 
        "python-dotenv", "pyyaml", "instructor==1.2.6", "torch==2.3.1", "torchvision", "packaging",
        "torchaudio", "pydub", "moviepy", "accelerate", "pymongo", "google-cloud-aiplatform")
    .env({"WORKSPACE": workspace_name}) 
    .copy_local_file(f"../{root_workflows_folder}/workspaces/{workspace_name}/snapshot.json", "/root/workspace/snapshot.json")
    .copy_local_file(f"../{root_workflows_folder}/workspaces/{workspace_name}/downloads.json", "/root/workspace/downloads.json")
    .run_function(install_comfyui)
    .run_function(install_custom_nodes, gpu=modal.gpu.A100())
    .copy_local_dir(f"../{root_workflows_folder}/workspaces/{workspace_name}", "/root/workspace")
    .env({"WORKFLOWS": test_workflows})
)

gpu = modal.gpu.A100()

downloads_vol = modal.Volume.from_name(
    "comfy-downloads", 
    create_if_missing=True
)
>>>>>>> abd66b1f

app = modal.App(
    name="handlers3",
    secrets=[
        # modal.Secret.from_name("admin-key"),
        # modal.Secret.from_name("clerk-credentials"), # ?
        
        modal.Secret.from_name("s3-credentials"),
        modal.Secret.from_name("mongo-credentials"),
        # modal.Secret.from_name("replicate"),
        # modal.Secret.from_name("openai"),
        # modal.Secret.from_name("anthropic"),
        # modal.Secret.from_name("elevenlabs"),
        # modal.Secret.from_name("newsapi"),
        # modal.Secret.from_name("runway"),
        # modal.Secret.from_name("sentry"),
    ],   
)

image = (
    modal.Image.debian_slim(python_version="3.11")
    .apt_install("libmagic1", "ffmpeg", "wget")
    .pip_install("pyyaml", "elevenlabs", "openai", "httpx", "cryptography", "pymongo", "instructor[anthropic]", "anthropic",
                 "instructor", "Pillow", "pydub", "sentry_sdk", "pymongo", "runwayml", "google-api-python-client",
                 "boto3", "replicate", "python-magic", "python-dotenv", "moviepy")
    # .copy_local_dir("../workflows", remote_path="/workflows")
    # .copy_local_dir("../private_workflows", remote_path="/private_workflows")
    # .copy_local_dir("tools", remote_path="/root/tools")
)


<<<<<<< HEAD
async def _execute(tool_name: str, args: dict, user: str = None, env: str = "STAGE"):
    # handler = handlers[tool_name]
    print("GO!!!")
    print(tool_name, args, user, env)
    result = {"ok": "hello"}
=======
        result = []
        n_samples = task.args.get("n_samples", 1)
        print("======\nargs", task.workflow, task.args)

        try:            
            for i in range(n_samples):
                args = task.args.copy()
                if "seed" in args:
                    args["seed"] = args["seed"] + i

                workflow = task.parent_tool or task.workflow
                output, intermediate_outputs = self._execute(workflow, args, env=env)
                print("intermediate_outputs", intermediate_outputs)

                result_ = eden_utils.upload_media(output, env=env)
                if intermediate_outputs:
                    result_[0]["intermediateOutputs"] = {
                        k: eden_utils.upload_media(v, env=env, save_thumbnails=False)
                        for k, v in intermediate_outputs.items()
                    }
                
                result.extend(result_)

                if i == n_samples - 1:
                    task_update = {
                        "status": "completed", 
                        "result": result
                    }
                else:
                    task_update = {
                        "status": "running", 
                        "result": result
                    }
                    task.update(task_update)
>>>>>>> abd66b1f
    
    # result = await handler(args, user, env=env)    
    return result
        

@app.function(image=image, timeout=3600)
async def run(tool_name: str, args: dict, user: str = None):
    result = await _execute(tool_name, args, user)
    return result

<<<<<<< HEAD



@app.function(image=image, timeout=3600)
async def submit(task_id: str, env: str):
    print("the task")
    task = Task.load(task_id, env=env)
    print(task)
    
    start_time = datetime.utcnow()
    queue_time = (start_time - task.createdAt).total_seconds()
    
    task.update(
        status="running",
        performance={"waitTime": queue_time}
    )

    try:
        print(task.workflow, task.args, task.user, env)
        result = await _execute(
            task.workflow, task.args, task.user, env=env
        )
        task_update = {
            "status": "completed", 
            "result": result
        }
        return task_update

    except Exception as e:
        print("Task failed", e)
        task_update = {"status": "failed", "error": str(e)}
        user = User.load(task.user, env=env)
        user.refund_manna(task.cost or 0)

    finally:
        run_time = datetime.utcnow() - start_time
        task_update["performance"] = {
            "waitTime": queue_time,
            "runTime": run_time.total_seconds()
=======
    def _inject_embedding_mentions_sdxl(self, text, embedding_trigger, embeddings_filename, lora_mode, lora_strength):
        # Hardcoded computation of the token_strength for the embedding trigger:
        token_strength = 0.5 + lora_strength / 2

        reference = f'(embedding:{embeddings_filename})'
        
        # Make two deep copies of the input text:
        user_prompt = copy.deepcopy(text)
        lora_prompt = copy.deepcopy(text)

        if lora_mode == "face" or lora_mode == "object" or lora_mode == "concept":
            # Match all variations of the embedding_trigger:
            pattern = r'(<{0}>|<{1}>|{0}|{1})'.format(
                re.escape(embedding_trigger),
                re.escape(embedding_trigger.lower())
            )
            lora_prompt = re.sub(pattern, reference, lora_prompt, flags=re.IGNORECASE)
            lora_prompt = re.sub(r'(<concept>)', reference, lora_prompt, flags=re.IGNORECASE)
            if lora_mode == "face":
                base_word = "person"
            else:
                base_word = "object"

            user_prompt = re.sub(pattern, base_word, user_prompt, flags=re.IGNORECASE)
            user_prompt = re.sub(r'(<concept>)', base_word, user_prompt, flags=re.IGNORECASE)

        if reference not in lora_prompt: # Make sure the concept is always triggered:
            if lora_mode == "style":
                lora_prompt = f"in the style of {reference}, {lora_prompt}"
            else:
                lora_prompt = f"{reference}, {lora_prompt}"

        return user_prompt, lora_prompt

    
    def _inject_embedding_mentions_flux(self, text, embedding_trigger, caption_prefix):
        pattern = r'(<{0}>|<{1}>|{0}|{1})'.format(
            re.escape(embedding_trigger),
            re.escape(embedding_trigger.lower())
        )
        text = re.sub(pattern, caption_prefix, text, flags=re.IGNORECASE)
        text = re.sub(r'(<concept>)', caption_prefix, text, flags=re.IGNORECASE)

        if caption_prefix not in text: # Make sure the concept is always triggered:
            text = f"{caption_prefix}, {text}"

        return text
    

    def _transport_lora_flux(self, lora_url: str):
        loras_folder = "/root/models/loras"

        print("tl download lora", lora_url)
        if not re.match(r'^https?://', lora_url):
            raise ValueError(f"Lora URL Invalid: {lora_url}")
        
        lora_filename = lora_url.split("/")[-1]    
        lora_path = os.path.join(loras_folder, lora_filename)
        print("tl destination folder", loras_folder)

        if os.path.exists(lora_path):
            print("Lora safetensors file already extracted. Skipping.")
        else:
            eden_utils.download_file(lora_url, lora_path)
            if not os.path.exists(lora_path):
                raise FileNotFoundError(f"The LoRA tar file {lora_path} does not exist.")
        
        print("destination path", lora_path)
        print("lora filename", lora_filename)

        return lora_filename

    def _transport_lora_sdxl(self, lora_url: str):
        downloads_folder = "/root/downloads"
        loras_folder = "/root/models/loras"
        embeddings_folder = "/root/models/embeddings"

        print("tl download lora", lora_url)
        if not re.match(r'^https?://', lora_url):
            raise ValueError(f"Lora URL Invalid: {lora_url}")
        
        lora_filename = lora_url.split("/")[-1]    
        name = lora_filename.split(".")[0]
        destination_folder = os.path.join(downloads_folder, name)
        print("tl destination folder", destination_folder)

        if os.path.exists(destination_folder):
            print("Lora bundle already extracted. Skipping.")
        else:
            try:
                lora_tarfile = eden_utils.download_file(lora_url, f"/root/downloads/{lora_filename}")
                if not os.path.exists(lora_tarfile):
                    raise FileNotFoundError(f"The LoRA tar file {lora_tarfile} does not exist.")
                with tarfile.open(lora_tarfile, "r:*") as tar:
                    tar.extractall(path=destination_folder)
                    print("Extraction complete.")
            except Exception as e:
                raise IOError(f"Failed to extract tar file: {e}")

        extracted_files = os.listdir(destination_folder)
        print("tl, extracted files", extracted_files)

        # Find lora and embeddings files using regex
        lora_pattern = re.compile(r'.*_lora\.safetensors$')
        embeddings_pattern = re.compile(r'.*_embeddings\.safetensors$')

        lora_filename = next((f for f in extracted_files if lora_pattern.match(f)), None)
        embeddings_filename = next((f for f in extracted_files if embeddings_pattern.match(f)), None)
        training_args_filename = next((f for f in extracted_files if f == "training_args.json"), None)

        if training_args_filename:
            with open(os.path.join(destination_folder, training_args_filename), "r") as f:
                training_args = json.load(f)
                lora_mode = training_args["concept_mode"]
                embedding_trigger = training_args["name"]
        else:
            lora_mode = None
            embedding_trigger = embeddings_filename.split('_embeddings.safetensors')[0]

        # hack to correct for older lora naming convention
        if not lora_filename:
            print("Lora file not found with standard naming convention. Searching for alternative...")
            lora_filename = next((f for f in extracted_files if f.endswith('.safetensors') and 'embedding' not in f.lower()), None)
            if not lora_filename:
                raise FileNotFoundError(f"Unable to find a lora *.safetensors file in {extracted_files}")
            
        print("tl, lora mode:", lora_mode)
        print("tl, lora filename:", lora_filename)
        print("tl, embeddings filename:", embeddings_filename)
        print("tl, embedding_trigger:", embedding_trigger)

        for file in [lora_filename, embeddings_filename]:
            if str(file) not in extracted_files:
                raise FileNotFoundError(f"Required file {file} does not exist in the extracted files: {extracted_files}")

        if not os.path.exists(loras_folder):
            os.makedirs(loras_folder)
        if not os.path.exists(embeddings_folder):
            os.makedirs(embeddings_folder)

        # copy lora file to loras folder
        lora_path = os.path.join(destination_folder, lora_filename)
        lora_copy_path = os.path.join(loras_folder, lora_filename)
        shutil.copy(lora_path, lora_copy_path)
        print(f"LoRA {lora_path} has been moved to {lora_copy_path}")

        # copy embedding file to embeddings folder
        embeddings_path = os.path.join(destination_folder, embeddings_filename)
        embeddings_copy_path = os.path.join(embeddings_folder, embeddings_filename)
        shutil.copy(embeddings_path, embeddings_copy_path)
        print(f"Embeddings {embeddings_path} has been moved to {embeddings_copy_path}")
        
        return lora_filename, embeddings_filename, embedding_trigger, lora_mode

    def _url_to_filename(self, url):
        filename = url.split('/')[-1]
        filename = re.sub(r'\?.*$', '', filename)
        max_length = 255
        if len(filename) > max_length: # ensure filename is not too long
            name, ext = os.path.splitext(filename)
            filename = name[:max_length - len(ext)] + ext
        return filename    

    def _validate_comfyui_args(self, workflow, tool_):
        comfyui_map = {
            param.name: param 
            for param in tool_.parameters if param.comfyui
        }
        for _, param in comfyui_map.items():
            comfyui = param.comfyui
            node_id, field, subfield, remap = str(comfyui.node_id), comfyui.field, comfyui.subfield, comfyui.remap
            subfields = [s.strip() for s in subfield.split(",")]
            for subfield in subfields:
                if node_id not in workflow or field not in workflow[node_id] or subfield not in workflow[node_id][field]:
                    raise Exception(f"Node ID {node_id}, field {field}, subfield {subfield} not found in workflow")
            for r in remap or []:
                subfields = [s.strip() for s in r.subfield.split(",")]
                for subfield in subfields:
                    if str(r.node_id) not in workflow or r.field not in workflow[str(r.node_id)] or subfield not in workflow[str(r.node_id)][r.field]:
                        raise Exception(f"Node ID {r.node_id}, field {r.field}, subfield {subfield} not found in workflow")
                values = {v.input: v.output for v in r.value}
                if not param.choices:
                    raise Exception(f"Remap parameter {param.name} has no original choices")
                if not all(choice in param.choices for choice in values.keys()):
                    raise Exception(f"Remap parameter {param.name} has invalid choices: {values}")
                if not all(choice in values.keys() for choice in param.choices):
                    raise Exception(f"Remap parameter {param.name} is missing original choices: {param.choices}")

    def _inject_args_into_workflow(self, workflow, tool_, args, env="STAGE"):
        embedding_trigger = None
        caption_prefix = None

        # Helper function to validate and normalize URLs
        def validate_url(url):
            if not url:
                return None
            if not isinstance(url, str):
                raise ValueError(f"Invalid URL type: {type(url)}. Expected string.")
            # Add protocol if missing
            if not url.startswith(('http://', 'https://')):
                url = 'https://' + url
            return url
    
        print("args:", args)
        
        # download and transport files
        for param in tool_.parameters: 
            if param.type in tool.FILE_TYPES:
                url = args.get(param.name)
                args[param.name] = eden_utils.download_file(url, f"/root/input/{self._url_to_filename(url)}") if url else None
            
            elif param.type in tool.FILE_ARRAY_TYPES:
                urls = args.get(param.name)
                if urls:
                    try:
                        args[param.name] = [
                            eden_utils.download_file(
                                validate_url(url),
                                f"/root/input/{self._url_to_filename(validate_url(url))}"
                            ) if url else None
                            for url in urls
                        ]
                    except Exception as e:
                        raise Exception(f"Error processing {param.name} array: {str(e)}")
                else:
                    print("WARNING: No valid URLs found for {param.name}")
                    args[param.name] = None
                
            elif param.type == tool.ParameterType.LORA:
                lora_id = args.get(param.name)
                print("LORA ID", lora_id)
                if not lora_id:
                    args[param.name] = None
                    args["lora_strength"] = 0
                    print("REMOVE LORA")
                    continue
                
                print("get models", env)
                models = get_collection("models", env=env)
                lora = models.find_one({"_id": ObjectId(lora_id)})

                # very nasty hack until we have a better way to transfer env to handlers
                print("lora", lora)
                if not lora:
                    print("lora not found, try prod")
                    models = get_collection("models", env="PROD")
                    lora = models.find_one({"_id": ObjectId(lora_id)})
                
                print("LORA", lora)
                base_model = lora.get("base_model")
                print("base model", base_model)
                if not lora:
                    raise Exception(f"Lora {lora_id} not found")

                lora_url = lora.get("checkpoint")
                #lora_name = lora.get("name")
                #pretrained_model = lora.get("args").get("sd_model_version")

                if not lora_url:
                    raise Exception(f"Lora {lora_id} has no checkpoint")
                else:
                    print("LORA URL", lora_url)

                print("base model", base_model)

                if base_model == "sdxl":
                    lora_filename, embeddings_filename, embedding_trigger, lora_mode = self._transport_lora_sdxl(lora_url)
                elif base_model == "flux-dev":
                    lora_filename = self._transport_lora_flux(lora_url)
                    embedding_trigger = lora.get("args", {}).get("name")
                    caption_prefix = lora.get("args", {}).get("caption_prefix")

                args[param.name] = lora_filename
                print("lora filename", lora_filename)
        
        # inject args
        comfyui_map = {
            param.name: param.comfyui 
            for param in tool_.parameters if param.comfyui
>>>>>>> abd66b1f
        }
        task.update(**task_update)

<<<<<<< HEAD
    
=======
        for key, comfyui in comfyui_map.items():
            value = args.get(key)
            if value is None or key == "no_token_prompt":
                continue

            # if there's a lora, replace mentions with embedding name
            if key == "prompt" and embedding_trigger:
                lora_strength = args.get("lora_strength", 0.5)
                if base_model == "flux-dev":
                    value = self._inject_embedding_mentions_flux(value, embedding_trigger, caption_prefix)
                elif base_model == "sdxl":  
                    no_token_prompt, value = self._inject_embedding_mentions_sdxl(value, embedding_trigger, embeddings_filename, lora_mode, lora_strength)
                    
                    if "no_token_prompt" in args:
                        no_token_mapping = next((param.comfyui for param in tool_.parameters if param.name == "no_token_prompt"), None)
                        if no_token_mapping:
                            print("Updating no_token_prompt for SDXL: ", no_token_prompt)
                            workflow[str(no_token_mapping.node_id)][no_token_mapping.field][no_token_mapping.subfield] = no_token_prompt

                print("prompt updated:", value)

            if comfyui.preprocessing is not None:
                if comfyui.preprocessing == "csv":
                    value = ",".join(value)

                elif comfyui.preprocessing == "concat":
                    value = ";\n".join(value)

                elif comfyui.preprocessing == "folder":
                    temp_subfolder = tempfile.mkdtemp(dir="/root/input")
                    if isinstance(value, list):
                        for i, file in enumerate(value):
                            filename = f"{i:06d}_{os.path.basename(file)}"
                            new_path = os.path.join(temp_subfolder, filename)
                            shutil.copy(file, new_path)
                    else:
                        shutil.copy(value, temp_subfolder)
                    value = temp_subfolder

            print("comfyui mapping")
            print(comfyui)

            node_id, field, subfield = str(comfyui.node_id), comfyui.field, comfyui.subfield
            subfields = [s.strip() for s in subfield.split(",")]
            for subfield in subfields:
                print("inject", node_id, field, subfield, " = ", value)
                workflow[node_id][field][subfield] = value  

            for r in comfyui.remap or []:
                subfields = [s.strip() for s in r.subfield.split(",")]
                for subfield in subfields:
                    values = {v.input: v.output for v in r.value}
                    output_value = values.get(value)
                    print("remap", str(r.node_id), r.field, subfield, " = ", output_value)
                    workflow[str(r.node_id)][r.field][subfield] = output_value

        return workflow


>>>>>>> abd66b1f
@app.local_entrypoint()
def main():
    async def run_example_remote():
        result = await run.remote.aio(
            tool_name="reel",
            args={
                "prompt": "billy and jamie are playing tennis at wimbledon",
            }
        )
        print(result)
    asyncio.run(run_example_remote())


if __name__ == "__main__":
    async def run_example_local():
        # output = await _execute(
        #     tool_name="reel",
        #     args={
        #         "prompt": "Jack and Abey are learning how to code ComfyUI at 204. Jack is from Madrid and plays jazz music",
        #         "narrator": True,
        #         "music": True,
        #         "min_duration": 10
        #     },
        #     user="651c78aea52c1e2cd7de4fff" #"65284b18f8bbb9bff13ebe65"
        # )
        output = await _execute(
            tool_name="news",
            args={
                "subject": "entertainment"
            },
            user="651c78aea52c1e2cd7de4fff" #"65284b18f8bbb9bff13ebe65"
        )
        print(output)
    asyncio.run(run_example_local())<|MERGE_RESOLUTION|>--- conflicted
+++ resolved
@@ -1,137 +1,10 @@
+import os
 import asyncio
 import modal
-<<<<<<< HEAD
 from datetime import datetime
 
 from models import Task, User
 from tools import handlers
-=======
-import shutil
-import urllib
-import tarfile
-import pathlib
-import tempfile
-import subprocess
-import copy
-
-from models import Task, User
-from mongo import mongo_client, get_collection
-import tool
-import eden_utils
-
-GPUs = {
-    "A100": modal.gpu.A100(),
-    "A100-80GB": modal.gpu.A100(size="80GB")
-}
-
-if not os.getenv("WORKSPACE"):
-    raise Exception("No workspace selected")
-
-workspace_name = os.getenv("WORKSPACE")
-app_name = f"comfyui-{workspace_name}"
-test_workflows = os.getenv("WORKFLOWS")
-root_workflows_folder = "private_workflows" if os.getenv("PRIVATE") else "workflows"
-test_all = True if os.getenv("TEST_ALL") else False
-
-def install_comfyui():
-    snapshot = json.load(open("/root/workspace/snapshot.json", 'r'))
-    comfyui_commit_sha = snapshot["comfyui"]
-    subprocess.run(["git", "init", "."], check=True)
-    subprocess.run(["git", "remote", "add", "--fetch", "origin", "https://github.com/comfyanonymous/ComfyUI"], check=True)
-    subprocess.run(["git", "checkout", comfyui_commit_sha], check=True)
-    subprocess.run(["pip", "install", "xformers!=0.0.18", "-r", "requirements.txt", "--extra-index-url", "https://download.pytorch.org/whl/cu121"], check=True)
-
-
-def install_custom_nodes():
-    snapshot = json.load(open("/root/workspace/snapshot.json", 'r'))
-    custom_nodes = snapshot["git_custom_nodes"]
-    for url, node in custom_nodes.items():
-        print(f"Installing custom node {url} with hash {hash}")
-        install_custom_node_with_retries(url, node['hash'])
-    post_install_commands = snapshot.get("post_install_commands", [])
-    for cmd in post_install_commands:
-        os.system(cmd)
-
-
-def install_custom_node_with_retries(url, hash, max_retries=3): 
-    for attempt in range(max_retries + 1):
-        try:
-            install_custom_node(url, hash)
-            return
-        except Exception as e:
-            if attempt < max_retries:
-                print(f"Attempt {attempt + 1} failed because: {e}. Retrying...")
-                time.sleep(5)
-            else:
-                print(f"All attempts failed. Error: {e}")
-                raise
-
-def install_custom_node(url, hash):
-    repo_name = url.split("/")[-1].split(".")[0]
-    repo_path = f"custom_nodes/{repo_name}"
-    if os.path.exists(repo_path):
-        return
-    repo = git.Repo.clone_from(url, repo_path)
-    repo.submodule_update(recursive=True)    
-    repo.git.checkout(hash)
-    for root, _, files in os.walk(repo_path):
-        for file in files:
-            if file.startswith("requirements") and file.endswith((".txt", ".pip")):
-                try:
-                    requirements_path = os.path.join(root, file)
-                    if "with-cupy" in requirements_path: # hack for ComfyUI-Frame-Interpolation, don't use CuPy
-                        continue
-                    subprocess.run(["pip", "install", "-r", requirements_path], check=True)
-                except Exception as e:
-                    print(f"Error installing requirements: {e}")
-
-def download_files():
-    downloads = json.load(open("/root/workspace/downloads.json", 'r'))
-    for path, url in downloads.items():
-        comfy_path = pathlib.Path("/root") / path
-        vol_path = pathlib.Path("/data") / path
-        if vol_path.is_file():
-            print(f"Skipping download, getting {path} from cache")
-        else:
-            print(f"Downloading {url} to {vol_path}")
-            vol_path.parent.mkdir(parents=True, exist_ok=True)
-            eden_utils.download_file(url, vol_path)
-            downloads_vol.commit()
-        try:
-            comfy_path.parent.mkdir(parents=True, exist_ok=True)
-            comfy_path.symlink_to(vol_path)
-        except Exception as e:
-            raise Exception(f"Error linking {comfy_path} to {vol_path}: {e}")
-        if not pathlib.Path(comfy_path).exists():
-            raise Exception(f"No file found at {comfy_path}")
-
-
-image = (
-    modal.Image.debian_slim(python_version="3.11")
-    .env({"COMFYUI_PATH": "/root", "COMFYUI_MODEL_PATH": "/root/models"}) 
-    .env({"TEST_ALL": os.getenv("TEST_ALL")})
-    .apt_install("git", "git-lfs", "libgl1-mesa-glx", "libglib2.0-0", "libmagic1", "ffmpeg")
-    .pip_install(
-        "httpx", "tqdm", "websocket-client", "gitpython", "boto3", "omegaconf",
-        "requests", "Pillow", "fastapi==0.103.1", "python-magic", "replicate", 
-        "python-dotenv", "pyyaml", "instructor==1.2.6", "torch==2.3.1", "torchvision", "packaging",
-        "torchaudio", "pydub", "moviepy", "accelerate", "pymongo", "google-cloud-aiplatform")
-    .env({"WORKSPACE": workspace_name}) 
-    .copy_local_file(f"../{root_workflows_folder}/workspaces/{workspace_name}/snapshot.json", "/root/workspace/snapshot.json")
-    .copy_local_file(f"../{root_workflows_folder}/workspaces/{workspace_name}/downloads.json", "/root/workspace/downloads.json")
-    .run_function(install_comfyui)
-    .run_function(install_custom_nodes, gpu=modal.gpu.A100())
-    .copy_local_dir(f"../{root_workflows_folder}/workspaces/{workspace_name}", "/root/workspace")
-    .env({"WORKFLOWS": test_workflows})
-)
-
-gpu = modal.gpu.A100()
-
-downloads_vol = modal.Volume.from_name(
-    "comfy-downloads", 
-    create_if_missing=True
-)
->>>>>>> abd66b1f
 
 app = modal.App(
     name="handlers3",
@@ -153,58 +26,29 @@
 
 image = (
     modal.Image.debian_slim(python_version="3.11")
-    .apt_install("libmagic1", "ffmpeg", "wget")
-    .pip_install("pyyaml", "elevenlabs", "openai", "httpx", "cryptography", "pymongo", "instructor[anthropic]", "anthropic",
-                 "instructor", "Pillow", "pydub", "sentry_sdk", "pymongo", "runwayml", "google-api-python-client",
-                 "boto3", "replicate", "python-magic", "python-dotenv", "moviepy")
-    # .copy_local_dir("../workflows", remote_path="/workflows")
-    # .copy_local_dir("../private_workflows", remote_path="/private_workflows")
-    # .copy_local_dir("tools", remote_path="/root/tools")
+    .env({"COMFYUI_PATH": "/root", "COMFYUI_MODEL_PATH": "/root/models"}) 
+    .env({"TEST_ALL": os.getenv("TEST_ALL")})
+    .apt_install("git", "git-lfs", "libgl1-mesa-glx", "libglib2.0-0", "libmagic1", "ffmpeg")
+    .pip_install(
+        "httpx", "tqdm", "websocket-client", "gitpython", "boto3", "omegaconf",
+        "requests", "Pillow", "fastapi==0.103.1", "python-magic", "replicate", 
+        "python-dotenv", "pyyaml", "instructor==1.2.6", "torch==2.3.1", "torchvision", "packaging",
+        "torchaudio", "pydub", "moviepy", "accelerate", "pymongo", "google-cloud-aiplatform")
+    .env({"WORKSPACE": workspace_name}) 
+    .copy_local_file(f"../{root_workflows_folder}/workspaces/{workspace_name}/snapshot.json", "/root/workspace/snapshot.json")
+    .copy_local_file(f"../{root_workflows_folder}/workspaces/{workspace_name}/downloads.json", "/root/workspace/downloads.json")
+    .run_function(install_comfyui)
+    .run_function(install_custom_nodes, gpu=modal.gpu.A100())
+    .copy_local_dir(f"../{root_workflows_folder}/workspaces/{workspace_name}", "/root/workspace")
+    .env({"WORKFLOWS": test_workflows})
 )
 
 
-<<<<<<< HEAD
 async def _execute(tool_name: str, args: dict, user: str = None, env: str = "STAGE"):
     # handler = handlers[tool_name]
     print("GO!!!")
     print(tool_name, args, user, env)
     result = {"ok": "hello"}
-=======
-        result = []
-        n_samples = task.args.get("n_samples", 1)
-        print("======\nargs", task.workflow, task.args)
-
-        try:            
-            for i in range(n_samples):
-                args = task.args.copy()
-                if "seed" in args:
-                    args["seed"] = args["seed"] + i
-
-                workflow = task.parent_tool or task.workflow
-                output, intermediate_outputs = self._execute(workflow, args, env=env)
-                print("intermediate_outputs", intermediate_outputs)
-
-                result_ = eden_utils.upload_media(output, env=env)
-                if intermediate_outputs:
-                    result_[0]["intermediateOutputs"] = {
-                        k: eden_utils.upload_media(v, env=env, save_thumbnails=False)
-                        for k, v in intermediate_outputs.items()
-                    }
-                
-                result.extend(result_)
-
-                if i == n_samples - 1:
-                    task_update = {
-                        "status": "completed", 
-                        "result": result
-                    }
-                else:
-                    task_update = {
-                        "status": "running", 
-                        "result": result
-                    }
-                    task.update(task_update)
->>>>>>> abd66b1f
     
     # result = await handler(args, user, env=env)    
     return result
@@ -215,7 +59,6 @@
     result = await _execute(tool_name, args, user)
     return result
 
-<<<<<<< HEAD
 
 
 
@@ -255,353 +98,10 @@
         task_update["performance"] = {
             "waitTime": queue_time,
             "runTime": run_time.total_seconds()
-=======
-    def _inject_embedding_mentions_sdxl(self, text, embedding_trigger, embeddings_filename, lora_mode, lora_strength):
-        # Hardcoded computation of the token_strength for the embedding trigger:
-        token_strength = 0.5 + lora_strength / 2
-
-        reference = f'(embedding:{embeddings_filename})'
-        
-        # Make two deep copies of the input text:
-        user_prompt = copy.deepcopy(text)
-        lora_prompt = copy.deepcopy(text)
-
-        if lora_mode == "face" or lora_mode == "object" or lora_mode == "concept":
-            # Match all variations of the embedding_trigger:
-            pattern = r'(<{0}>|<{1}>|{0}|{1})'.format(
-                re.escape(embedding_trigger),
-                re.escape(embedding_trigger.lower())
-            )
-            lora_prompt = re.sub(pattern, reference, lora_prompt, flags=re.IGNORECASE)
-            lora_prompt = re.sub(r'(<concept>)', reference, lora_prompt, flags=re.IGNORECASE)
-            if lora_mode == "face":
-                base_word = "person"
-            else:
-                base_word = "object"
-
-            user_prompt = re.sub(pattern, base_word, user_prompt, flags=re.IGNORECASE)
-            user_prompt = re.sub(r'(<concept>)', base_word, user_prompt, flags=re.IGNORECASE)
-
-        if reference not in lora_prompt: # Make sure the concept is always triggered:
-            if lora_mode == "style":
-                lora_prompt = f"in the style of {reference}, {lora_prompt}"
-            else:
-                lora_prompt = f"{reference}, {lora_prompt}"
-
-        return user_prompt, lora_prompt
-
-    
-    def _inject_embedding_mentions_flux(self, text, embedding_trigger, caption_prefix):
-        pattern = r'(<{0}>|<{1}>|{0}|{1})'.format(
-            re.escape(embedding_trigger),
-            re.escape(embedding_trigger.lower())
-        )
-        text = re.sub(pattern, caption_prefix, text, flags=re.IGNORECASE)
-        text = re.sub(r'(<concept>)', caption_prefix, text, flags=re.IGNORECASE)
-
-        if caption_prefix not in text: # Make sure the concept is always triggered:
-            text = f"{caption_prefix}, {text}"
-
-        return text
-    
-
-    def _transport_lora_flux(self, lora_url: str):
-        loras_folder = "/root/models/loras"
-
-        print("tl download lora", lora_url)
-        if not re.match(r'^https?://', lora_url):
-            raise ValueError(f"Lora URL Invalid: {lora_url}")
-        
-        lora_filename = lora_url.split("/")[-1]    
-        lora_path = os.path.join(loras_folder, lora_filename)
-        print("tl destination folder", loras_folder)
-
-        if os.path.exists(lora_path):
-            print("Lora safetensors file already extracted. Skipping.")
-        else:
-            eden_utils.download_file(lora_url, lora_path)
-            if not os.path.exists(lora_path):
-                raise FileNotFoundError(f"The LoRA tar file {lora_path} does not exist.")
-        
-        print("destination path", lora_path)
-        print("lora filename", lora_filename)
-
-        return lora_filename
-
-    def _transport_lora_sdxl(self, lora_url: str):
-        downloads_folder = "/root/downloads"
-        loras_folder = "/root/models/loras"
-        embeddings_folder = "/root/models/embeddings"
-
-        print("tl download lora", lora_url)
-        if not re.match(r'^https?://', lora_url):
-            raise ValueError(f"Lora URL Invalid: {lora_url}")
-        
-        lora_filename = lora_url.split("/")[-1]    
-        name = lora_filename.split(".")[0]
-        destination_folder = os.path.join(downloads_folder, name)
-        print("tl destination folder", destination_folder)
-
-        if os.path.exists(destination_folder):
-            print("Lora bundle already extracted. Skipping.")
-        else:
-            try:
-                lora_tarfile = eden_utils.download_file(lora_url, f"/root/downloads/{lora_filename}")
-                if not os.path.exists(lora_tarfile):
-                    raise FileNotFoundError(f"The LoRA tar file {lora_tarfile} does not exist.")
-                with tarfile.open(lora_tarfile, "r:*") as tar:
-                    tar.extractall(path=destination_folder)
-                    print("Extraction complete.")
-            except Exception as e:
-                raise IOError(f"Failed to extract tar file: {e}")
-
-        extracted_files = os.listdir(destination_folder)
-        print("tl, extracted files", extracted_files)
-
-        # Find lora and embeddings files using regex
-        lora_pattern = re.compile(r'.*_lora\.safetensors$')
-        embeddings_pattern = re.compile(r'.*_embeddings\.safetensors$')
-
-        lora_filename = next((f for f in extracted_files if lora_pattern.match(f)), None)
-        embeddings_filename = next((f for f in extracted_files if embeddings_pattern.match(f)), None)
-        training_args_filename = next((f for f in extracted_files if f == "training_args.json"), None)
-
-        if training_args_filename:
-            with open(os.path.join(destination_folder, training_args_filename), "r") as f:
-                training_args = json.load(f)
-                lora_mode = training_args["concept_mode"]
-                embedding_trigger = training_args["name"]
-        else:
-            lora_mode = None
-            embedding_trigger = embeddings_filename.split('_embeddings.safetensors')[0]
-
-        # hack to correct for older lora naming convention
-        if not lora_filename:
-            print("Lora file not found with standard naming convention. Searching for alternative...")
-            lora_filename = next((f for f in extracted_files if f.endswith('.safetensors') and 'embedding' not in f.lower()), None)
-            if not lora_filename:
-                raise FileNotFoundError(f"Unable to find a lora *.safetensors file in {extracted_files}")
-            
-        print("tl, lora mode:", lora_mode)
-        print("tl, lora filename:", lora_filename)
-        print("tl, embeddings filename:", embeddings_filename)
-        print("tl, embedding_trigger:", embedding_trigger)
-
-        for file in [lora_filename, embeddings_filename]:
-            if str(file) not in extracted_files:
-                raise FileNotFoundError(f"Required file {file} does not exist in the extracted files: {extracted_files}")
-
-        if not os.path.exists(loras_folder):
-            os.makedirs(loras_folder)
-        if not os.path.exists(embeddings_folder):
-            os.makedirs(embeddings_folder)
-
-        # copy lora file to loras folder
-        lora_path = os.path.join(destination_folder, lora_filename)
-        lora_copy_path = os.path.join(loras_folder, lora_filename)
-        shutil.copy(lora_path, lora_copy_path)
-        print(f"LoRA {lora_path} has been moved to {lora_copy_path}")
-
-        # copy embedding file to embeddings folder
-        embeddings_path = os.path.join(destination_folder, embeddings_filename)
-        embeddings_copy_path = os.path.join(embeddings_folder, embeddings_filename)
-        shutil.copy(embeddings_path, embeddings_copy_path)
-        print(f"Embeddings {embeddings_path} has been moved to {embeddings_copy_path}")
-        
-        return lora_filename, embeddings_filename, embedding_trigger, lora_mode
-
-    def _url_to_filename(self, url):
-        filename = url.split('/')[-1]
-        filename = re.sub(r'\?.*$', '', filename)
-        max_length = 255
-        if len(filename) > max_length: # ensure filename is not too long
-            name, ext = os.path.splitext(filename)
-            filename = name[:max_length - len(ext)] + ext
-        return filename    
-
-    def _validate_comfyui_args(self, workflow, tool_):
-        comfyui_map = {
-            param.name: param 
-            for param in tool_.parameters if param.comfyui
-        }
-        for _, param in comfyui_map.items():
-            comfyui = param.comfyui
-            node_id, field, subfield, remap = str(comfyui.node_id), comfyui.field, comfyui.subfield, comfyui.remap
-            subfields = [s.strip() for s in subfield.split(",")]
-            for subfield in subfields:
-                if node_id not in workflow or field not in workflow[node_id] or subfield not in workflow[node_id][field]:
-                    raise Exception(f"Node ID {node_id}, field {field}, subfield {subfield} not found in workflow")
-            for r in remap or []:
-                subfields = [s.strip() for s in r.subfield.split(",")]
-                for subfield in subfields:
-                    if str(r.node_id) not in workflow or r.field not in workflow[str(r.node_id)] or subfield not in workflow[str(r.node_id)][r.field]:
-                        raise Exception(f"Node ID {r.node_id}, field {r.field}, subfield {subfield} not found in workflow")
-                values = {v.input: v.output for v in r.value}
-                if not param.choices:
-                    raise Exception(f"Remap parameter {param.name} has no original choices")
-                if not all(choice in param.choices for choice in values.keys()):
-                    raise Exception(f"Remap parameter {param.name} has invalid choices: {values}")
-                if not all(choice in values.keys() for choice in param.choices):
-                    raise Exception(f"Remap parameter {param.name} is missing original choices: {param.choices}")
-
-    def _inject_args_into_workflow(self, workflow, tool_, args, env="STAGE"):
-        embedding_trigger = None
-        caption_prefix = None
-
-        # Helper function to validate and normalize URLs
-        def validate_url(url):
-            if not url:
-                return None
-            if not isinstance(url, str):
-                raise ValueError(f"Invalid URL type: {type(url)}. Expected string.")
-            # Add protocol if missing
-            if not url.startswith(('http://', 'https://')):
-                url = 'https://' + url
-            return url
-    
-        print("args:", args)
-        
-        # download and transport files
-        for param in tool_.parameters: 
-            if param.type in tool.FILE_TYPES:
-                url = args.get(param.name)
-                args[param.name] = eden_utils.download_file(url, f"/root/input/{self._url_to_filename(url)}") if url else None
-            
-            elif param.type in tool.FILE_ARRAY_TYPES:
-                urls = args.get(param.name)
-                if urls:
-                    try:
-                        args[param.name] = [
-                            eden_utils.download_file(
-                                validate_url(url),
-                                f"/root/input/{self._url_to_filename(validate_url(url))}"
-                            ) if url else None
-                            for url in urls
-                        ]
-                    except Exception as e:
-                        raise Exception(f"Error processing {param.name} array: {str(e)}")
-                else:
-                    print("WARNING: No valid URLs found for {param.name}")
-                    args[param.name] = None
-                
-            elif param.type == tool.ParameterType.LORA:
-                lora_id = args.get(param.name)
-                print("LORA ID", lora_id)
-                if not lora_id:
-                    args[param.name] = None
-                    args["lora_strength"] = 0
-                    print("REMOVE LORA")
-                    continue
-                
-                print("get models", env)
-                models = get_collection("models", env=env)
-                lora = models.find_one({"_id": ObjectId(lora_id)})
-
-                # very nasty hack until we have a better way to transfer env to handlers
-                print("lora", lora)
-                if not lora:
-                    print("lora not found, try prod")
-                    models = get_collection("models", env="PROD")
-                    lora = models.find_one({"_id": ObjectId(lora_id)})
-                
-                print("LORA", lora)
-                base_model = lora.get("base_model")
-                print("base model", base_model)
-                if not lora:
-                    raise Exception(f"Lora {lora_id} not found")
-
-                lora_url = lora.get("checkpoint")
-                #lora_name = lora.get("name")
-                #pretrained_model = lora.get("args").get("sd_model_version")
-
-                if not lora_url:
-                    raise Exception(f"Lora {lora_id} has no checkpoint")
-                else:
-                    print("LORA URL", lora_url)
-
-                print("base model", base_model)
-
-                if base_model == "sdxl":
-                    lora_filename, embeddings_filename, embedding_trigger, lora_mode = self._transport_lora_sdxl(lora_url)
-                elif base_model == "flux-dev":
-                    lora_filename = self._transport_lora_flux(lora_url)
-                    embedding_trigger = lora.get("args", {}).get("name")
-                    caption_prefix = lora.get("args", {}).get("caption_prefix")
-
-                args[param.name] = lora_filename
-                print("lora filename", lora_filename)
-        
-        # inject args
-        comfyui_map = {
-            param.name: param.comfyui 
-            for param in tool_.parameters if param.comfyui
->>>>>>> abd66b1f
         }
         task.update(**task_update)
 
-<<<<<<< HEAD
     
-=======
-        for key, comfyui in comfyui_map.items():
-            value = args.get(key)
-            if value is None or key == "no_token_prompt":
-                continue
-
-            # if there's a lora, replace mentions with embedding name
-            if key == "prompt" and embedding_trigger:
-                lora_strength = args.get("lora_strength", 0.5)
-                if base_model == "flux-dev":
-                    value = self._inject_embedding_mentions_flux(value, embedding_trigger, caption_prefix)
-                elif base_model == "sdxl":  
-                    no_token_prompt, value = self._inject_embedding_mentions_sdxl(value, embedding_trigger, embeddings_filename, lora_mode, lora_strength)
-                    
-                    if "no_token_prompt" in args:
-                        no_token_mapping = next((param.comfyui for param in tool_.parameters if param.name == "no_token_prompt"), None)
-                        if no_token_mapping:
-                            print("Updating no_token_prompt for SDXL: ", no_token_prompt)
-                            workflow[str(no_token_mapping.node_id)][no_token_mapping.field][no_token_mapping.subfield] = no_token_prompt
-
-                print("prompt updated:", value)
-
-            if comfyui.preprocessing is not None:
-                if comfyui.preprocessing == "csv":
-                    value = ",".join(value)
-
-                elif comfyui.preprocessing == "concat":
-                    value = ";\n".join(value)
-
-                elif comfyui.preprocessing == "folder":
-                    temp_subfolder = tempfile.mkdtemp(dir="/root/input")
-                    if isinstance(value, list):
-                        for i, file in enumerate(value):
-                            filename = f"{i:06d}_{os.path.basename(file)}"
-                            new_path = os.path.join(temp_subfolder, filename)
-                            shutil.copy(file, new_path)
-                    else:
-                        shutil.copy(value, temp_subfolder)
-                    value = temp_subfolder
-
-            print("comfyui mapping")
-            print(comfyui)
-
-            node_id, field, subfield = str(comfyui.node_id), comfyui.field, comfyui.subfield
-            subfields = [s.strip() for s in subfield.split(",")]
-            for subfield in subfields:
-                print("inject", node_id, field, subfield, " = ", value)
-                workflow[node_id][field][subfield] = value  
-
-            for r in comfyui.remap or []:
-                subfields = [s.strip() for s in r.subfield.split(",")]
-                for subfield in subfields:
-                    values = {v.input: v.output for v in r.value}
-                    output_value = values.get(value)
-                    print("remap", str(r.node_id), r.field, subfield, " = ", output_value)
-                    workflow[str(r.node_id)][r.field][subfield] = output_value
-
-        return workflow
-
-
->>>>>>> abd66b1f
 @app.local_entrypoint()
 def main():
     async def run_example_remote():
